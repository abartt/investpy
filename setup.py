# Copyright 2018-2021 Alvaro Bartolome, alvarobartt @ GitHub
# See LICENSE for details.

import io

from setuptools import setup, find_packages


def readme():
    with io.open('README.md', encoding='utf-8') as f:
        return f.read()

def requirements(filename):
    reqs = list()
    with io.open(filename, encoding='utf-8') as f:
        for line in f.readlines():
            reqs.append(line.strip())
    return reqs


setup(
    name='investpy',
<<<<<<< HEAD
    version='1.0.9',
=======
    version='1.1.0',
>>>>>>> 4c682ccc
    packages=find_packages(),
    url='https://investpy.readthedocs.io/',
    download_url='https://github.com/alvarobartt/investpy/archive/1.1.0.tar.gz',
    license='MIT License',
    author='Alvaro Bartolome',
    author_email='alvarobdc@yahoo.com',
    description='Financial Data Extraction from Investing.com with Python',
    long_description=readme(),
    long_description_content_type='text/markdown',
    install_requires=requirements(filename='requirements/requirements.txt'),
    include_package_data=True,
    classifiers=[
        "Development Status :: 4 - Beta",
        "Programming Language :: Python :: 3 :: Only",
        "Programming Language :: Python :: 3.7",
        "Programming Language :: Python :: 3.8",
        "Programming Language :: Python :: 3.9",
        "License :: OSI Approved :: MIT License",
        "Intended Audience :: Developers",
        "Topic :: Office/Business :: Financial",
        "Topic :: Office/Business :: Financial :: Investment",
        "Topic :: Scientific/Engineering :: Information Analysis",
        "Topic :: Software Development :: Libraries"
    ],
    python_requires='>=3.7',
    extras_require={
        "tests": requirements(filename='requirements/tests-requirements.txt'),
        "docs": requirements(filename='requirements/docs-requirements.txt')
    },
    keywords=', '.join([
        'investing', 'investing-api', 'historical-data',
        'financial-data', 'stocks', 'funds', 'etfs',
        'indices', 'currency crosses', 'bonds', 'commodities',
        'crypto currencies'
    ]),
    project_urls={
        'Bug Reports': 'https://github.com/alvarobartt/investpy/issues',
        'Source': 'https://github.com/alvarobartt/investpy',
        'Documentation': 'https://investpy.readthedocs.io/'
    },
)<|MERGE_RESOLUTION|>--- conflicted
+++ resolved
@@ -20,11 +20,7 @@
 
 setup(
     name='investpy',
-<<<<<<< HEAD
-    version='1.0.9',
-=======
     version='1.1.0',
->>>>>>> 4c682ccc
     packages=find_packages(),
     url='https://investpy.readthedocs.io/',
     download_url='https://github.com/alvarobartt/investpy/archive/1.1.0.tar.gz',
